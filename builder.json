--- conflicted
+++ resolved
@@ -37,14 +37,8 @@
       ]
     },
     "macos": {
-<<<<<<< HEAD
-      "!test_steps": [
-        "swift test",
-        "./integ_test.sh"
-=======
       "+test_steps": [
        "./integ_test.sh"
->>>>>>> faa17403
       ]
     }
   }
