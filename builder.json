--- conflicted
+++ resolved
@@ -25,12 +25,8 @@
   "targets": {
     "ios": {
       "build_steps": [
-<<<<<<< HEAD
+        "build",
         "xcodebuild -scheme AwsCrt -destination 'generic/platform=iOS'"
-=======
-        "build",
-        "xcodebuild build -project build/aws-crt-swift/AwsCommonRuntimeKit.xcodeproj -scheme AwsCommonRuntimeKit -sdk iphonesimulator"
->>>>>>> 5e98bb95
       ]
     }
   }
