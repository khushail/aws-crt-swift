--- conflicted
+++ resolved
@@ -58,18 +58,9 @@
     public func makeRequest(requestOptions: HTTPRequestOptions) throws -> HTTPStream {
         let httpStreamCallbackCore = HTTPStreamCallbackCore(requestOptions: requestOptions)
         do {
-<<<<<<< HEAD
-            return try httpStreamCallbackCore.withRetainedHttpMakeRequestOptions(version: httpVersion) { request in
-                try HTTPStream(
-                        httpConnection: self,
-                        options: request,
-                        callbackData: httpStreamCallbackCore)
-            }
-=======
             return try HTTP1Stream(httpConnection: self,
                                    options: httpStreamCallbackCore.getRetainedHttpMakeRequestOptions(),
                                    callbackData: httpStreamCallbackCore)
->>>>>>> 757e8c93
         } catch {
             httpStreamCallbackCore.release()
             throw error
