//  Copyright Amazon.com, Inc. or its affiliates. All Rights Reserved.
//  SPDX-License-Identifier: Apache-2.0.
import Foundation

public struct HTTPRequestOptions {
    public typealias OnIncomingHeaders = (_ stream: HTTPStream,
                                          _ headerBlock: HTTPHeaderBlock,
                                          _ headers: [HTTPHeader]) -> Void
    public typealias OnIncomingHeadersBlockDone = (_ stream: HTTPStream,
                                                   _ headerBlock: HTTPHeaderBlock) -> Void
    public typealias OnIncomingBody = (_ stream: HTTPStream, _ bodyChunk: Data) -> Void
    public typealias OnStreamComplete = (_ stream: HTTPStream, _ error: CRTError?) -> Void

<<<<<<< HEAD
    let request: HTTPRequestNew
=======
    /// Outgoing request.
    let request: HTTPRequestBase

    /// Invoked repeatedly as headers are received.
>>>>>>> 757e8c93
    public let onIncomingHeaders: OnIncomingHeaders

    /// Invoked when response header block has been completely read.
    public let onIncomingHeadersBlockDone: OnIncomingHeadersBlockDone

    /// Invoked repeatedly as body data is received.
    public let onIncomingBody: OnIncomingBody

    /// Invoked when request/response stream is complete, whether successful or unsuccessful
    public let onStreamComplete: OnStreamComplete

    /// When using HTTP/2, set http2ManualDataWrites to true to specify that request body data will be provided over time.
    /// The stream will only be polled for writing when data has been supplied via `HTTP2Stream.writeData`
    public var http2ManualDataWrites: Bool = false
<<<<<<< HEAD
    public init(request: HTTPRequestNew,
=======

    public init(request: HTTPRequestBase,
>>>>>>> 757e8c93
                onIncomingHeaders: @escaping OnIncomingHeaders,
                onIncomingHeadersBlockDone: @escaping OnIncomingHeadersBlockDone,
                onIncomingBody: @escaping OnIncomingBody,
                onStreamComplete: @escaping OnStreamComplete,
                http2ManualDataWrites: Bool = false) {
        self.request = request
        self.onIncomingHeaders = onIncomingHeaders
        self.onIncomingHeadersBlockDone = onIncomingHeadersBlockDone
        self.onIncomingBody = onIncomingBody
        self.onStreamComplete = onStreamComplete
        self.http2ManualDataWrites = http2ManualDataWrites
    }
}<|MERGE_RESOLUTION|>--- conflicted
+++ resolved
@@ -11,14 +11,10 @@
     public typealias OnIncomingBody = (_ stream: HTTPStream, _ bodyChunk: Data) -> Void
     public typealias OnStreamComplete = (_ stream: HTTPStream, _ error: CRTError?) -> Void
 
-<<<<<<< HEAD
+    /// Outgoing request.
     let request: HTTPRequestNew
-=======
-    /// Outgoing request.
-    let request: HTTPRequestBase
 
     /// Invoked repeatedly as headers are received.
->>>>>>> 757e8c93
     public let onIncomingHeaders: OnIncomingHeaders
 
     /// Invoked when response header block has been completely read.
@@ -33,12 +29,7 @@
     /// When using HTTP/2, set http2ManualDataWrites to true to specify that request body data will be provided over time.
     /// The stream will only be polled for writing when data has been supplied via `HTTP2Stream.writeData`
     public var http2ManualDataWrites: Bool = false
-<<<<<<< HEAD
     public init(request: HTTPRequestNew,
-=======
-
-    public init(request: HTTPRequestBase,
->>>>>>> 757e8c93
                 onIncomingHeaders: @escaping OnIncomingHeaders,
                 onIncomingHeadersBlockDone: @escaping OnIncomingHeadersBlockDone,
                 onIncomingBody: @escaping OnIncomingBody,
