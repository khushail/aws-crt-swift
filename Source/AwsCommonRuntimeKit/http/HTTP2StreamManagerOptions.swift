--- conflicted
+++ resolved
@@ -184,13 +184,7 @@
                 cStreamManagerOptions.ideal_concurrent_streams_per_connection = idealConcurrentStreamsPerConnection ?? 0
                 cStreamManagerOptions.max_concurrent_streams_per_connection = maxConcurrentStreamsPerConnection ?? 0
                 if let http2SettingPointer = http2SettingPointer {
-<<<<<<< HEAD
-                    // TODO: update after adding const in C
-                    var http2_settings: [aws_http2_setting] = http2SettingPointer.pointee
-                    return http2_settings.withUnsafeBufferPointer { pointer in
-=======
                     return http2SettingPointer.pointee.withUnsafeBufferPointer { pointer in
->>>>>>> 757e8c93
                         cStreamManagerOptions.initial_settings_array = pointer.baseAddress!
                         cStreamManagerOptions.num_initial_settings = http2SettingPointer.pointee.count
                         return body(cStreamManagerOptions)
