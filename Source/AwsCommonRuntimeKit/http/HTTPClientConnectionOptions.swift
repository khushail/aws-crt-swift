--- conflicted
+++ resolved
@@ -156,13 +156,7 @@
                 cManagerOptions.max_closed_streams = http2MaxClosedStreams ?? 0
                 cManagerOptions.http2_conn_manual_window_management = http2EnableManualWindowManagement
                 if let http2SettingPointer = http2SettingPointer {
-<<<<<<< HEAD
-                    // TODO: update after adding const in C
-                    var http2_settings: [aws_http2_setting] = http2SettingPointer.pointee
-                    return http2_settings.withUnsafeBufferPointer { pointer in
-=======
                     return http2SettingPointer.pointee.withUnsafeBufferPointer { pointer in
->>>>>>> 757e8c93
                         cManagerOptions.initial_settings_array = pointer.baseAddress!
                         cManagerOptions.num_initial_settings = http2SettingPointer.pointee.count
                         return body(cManagerOptions)
