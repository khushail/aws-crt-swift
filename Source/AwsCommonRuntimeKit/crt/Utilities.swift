--- conflicted
+++ resolved
@@ -56,8 +56,6 @@
         }
     }
 
-<<<<<<< HEAD
-=======
     func withAWSByteBufPointer<Result>(_ body: (UnsafeMutablePointer<aws_byte_buf>) -> Result) -> Result {
         let count = self.count
         return self.withUnsafeBytes { rawBufferPointer -> Result in
@@ -68,7 +66,6 @@
         }
     }
 
->>>>>>> 6d8ca166
     public func encodeToHexString() -> String {
         map { String(format: "%02x", $0) }.joined()
     }
