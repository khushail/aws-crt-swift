--- conflicted
+++ resolved
@@ -67,17 +67,10 @@
           ./builder build -p ${{ env.PACKAGE_NAME }} --target=${{ matrix.target }}-armv8
 
   check-submodules:
-<<<<<<< HEAD
-    runs-on: ubuntu-20.04 # latest
-    steps:
-      - name: Checkout Source
-        uses: actions/checkout@v2
-=======
     runs-on: ubuntu-22.04 # latest
     steps:
       - name: Checkout Source
         uses: actions/checkout@v3
->>>>>>> faa17403
         with:
           submodules: true
           fetch-depth: 0
